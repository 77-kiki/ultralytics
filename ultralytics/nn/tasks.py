# Ultralytics YOLO 🚀, AGPL-3.0 license

import contextlib
from copy import deepcopy
from pathlib import Path

import torch
import torch.nn as nn

from ultralytics.nn.modules import (
    AIFI,
    C1,
    C2,
    C3,
    C3TR,
    OBB,
    SPP,
    SPPELAN,
    SPPF,
    ADown,
    Bottleneck,
    BottleneckCSP,
    C2f,
    C2f2,
    C3k2,
    C3k3,
    C2fAttn,
    C3Ghost,
    C3x,
    CBFuse,
    CBLinear,
    Classify,
    Concat,
    Conv,
    Conv2,
    ConvTranspose,
    Detect,
    DWConv,
    DWConvTranspose2d,
    Focus,
    GhostBottleneck,
    GhostConv,
    HGBlock,
    HGStem,
    ImagePoolingAttn,
    Pose,
    RepC3,
    RepConv,
    RepNCSPELAN4,
    ResNetLayer,
    RTDETRDecoder,
    Segment,
    Silence,
    WorldDetect,
)
from ultralytics.utils import DEFAULT_CFG_DICT, DEFAULT_CFG_KEYS, LOGGER, colorstr, emojis, yaml_load
from ultralytics.utils.checks import check_requirements, check_suffix, check_yaml
from ultralytics.utils.loss import v8ClassificationLoss, v8DetectionLoss, v8OBBLoss, v8PoseLoss, v8SegmentationLoss
from ultralytics.utils.plotting import feature_visualization
from ultralytics.utils.torch_utils import (
    fuse_conv_and_bn,
    fuse_deconv_and_bn,
    initialize_weights,
    intersect_dicts,
    make_divisible,
    model_info,
    scale_img,
    time_sync,
)

try:
    import thop
except ImportError:
    thop = None


class BaseModel(nn.Module):
    """The BaseModel class serves as a base class for all the models in the Ultralytics YOLO family."""

    def forward(self, x, *args, **kwargs):
        """
        Forward pass of the model on a single scale. Wrapper for `_forward_once` method.

        Args:
            x (torch.Tensor | dict): The input image tensor or a dict including image tensor and gt labels.

        Returns:
            (torch.Tensor): The output of the network.
        """
        if isinstance(x, dict):  # for cases of training and validating while training.
            return self.loss(x, *args, **kwargs)
        return self.predict(x, *args, **kwargs)

    def predict(self, x, profile=False, visualize=False, augment=False, embed=None):
        """
        Perform a forward pass through the network.

        Args:
            x (torch.Tensor): The input tensor to the model.
            profile (bool):  Print the computation time of each layer if True, defaults to False.
            visualize (bool): Save the feature maps of the model if True, defaults to False.
            augment (bool): Augment image during prediction, defaults to False.
            embed (list, optional): A list of feature vectors/embeddings to return.

        Returns:
            (torch.Tensor): The last output of the model.
        """
        if augment:
            return self._predict_augment(x)
        return self._predict_once(x, profile, visualize, embed)

    def _predict_once(self, x, profile=False, visualize=False, embed=None):
        """
        Perform a forward pass through the network.

        Args:
            x (torch.Tensor): The input tensor to the model.
            profile (bool):  Print the computation time of each layer if True, defaults to False.
            visualize (bool): Save the feature maps of the model if True, defaults to False.
            embed (list, optional): A list of feature vectors/embeddings to return.

        Returns:
            (torch.Tensor): The last output of the model.
        """
        y, dt, embeddings = [], [], []  # outputs
        for m in self.model:
            if m.f != -1:  # if not from previous layer
                x = y[m.f] if isinstance(m.f, int) else [x if j == -1 else y[j] for j in m.f]  # from earlier layers
            if profile:
                self._profile_one_layer(m, x, dt)
            x = m(x)  # run
            y.append(x if m.i in self.save else None)  # save output
            if visualize:
                feature_visualization(x, m.type, m.i, save_dir=visualize)
            if embed and m.i in embed:
                embeddings.append(nn.functional.adaptive_avg_pool2d(x, (1, 1)).squeeze(-1).squeeze(-1))  # flatten
                if m.i == max(embed):
                    return torch.unbind(torch.cat(embeddings, 1), dim=0)
        return x

    def _predict_augment(self, x):
        """Perform augmentations on input image x and return augmented inference."""
        LOGGER.warning(
            f"WARNING ⚠️ {self.__class__.__name__} does not support augmented inference yet. "
            f"Reverting to single-scale inference instead."
        )
        return self._predict_once(x)

    def _profile_one_layer(self, m, x, dt):
        """
        Profile the computation time and FLOPs of a single layer of the model on a given input. Appends the results to
        the provided list.

        Args:
            m (nn.Module): The layer to be profiled.
            x (torch.Tensor): The input data to the layer.
            dt (list): A list to store the computation time of the layer.

        Returns:
            None
        """
        c = m == self.model[-1] and isinstance(x, list)  # is final layer list, copy input as inplace fix
        flops = thop.profile(m, inputs=[x.copy() if c else x], verbose=False)[0] / 1e9 * 2 if thop else 0  # FLOPs
        t = time_sync()
        for _ in range(10):
            m(x.copy() if c else x)
        dt.append((time_sync() - t) * 100)
        if m == self.model[0]:
            LOGGER.info(f"{'time (ms)':>10s} {'GFLOPs':>10s} {'params':>10s}  module")
        LOGGER.info(f"{dt[-1]:10.2f} {flops:10.2f} {m.np:10.0f}  {m.type}")
        if c:
            LOGGER.info(f"{sum(dt):10.2f} {'-':>10s} {'-':>10s}  Total")

    def fuse(self, verbose=True):
        """
        Fuse the `Conv2d()` and `BatchNorm2d()` layers of the model into a single layer, in order to improve the
        computation efficiency.

        Returns:
            (nn.Module): The fused model is returned.
        """
        if not self.is_fused():
            for m in self.model.modules():
                if isinstance(m, (Conv, Conv2, DWConv)) and hasattr(m, "bn"):
                    if isinstance(m, Conv2):
                        m.fuse_convs()
                    m.conv = fuse_conv_and_bn(m.conv, m.bn)  # update conv
                    delattr(m, "bn")  # remove batchnorm
                    m.forward = m.forward_fuse  # update forward
                if isinstance(m, ConvTranspose) and hasattr(m, "bn"):
                    m.conv_transpose = fuse_deconv_and_bn(m.conv_transpose, m.bn)
                    delattr(m, "bn")  # remove batchnorm
                    m.forward = m.forward_fuse  # update forward
                if isinstance(m, RepConv):
                    m.fuse_convs()
                    m.forward = m.forward_fuse  # update forward
            self.info(verbose=verbose)

        return self

    def is_fused(self, thresh=10):
        """
        Check if the model has less than a certain threshold of BatchNorm layers.

        Args:
            thresh (int, optional): The threshold number of BatchNorm layers. Default is 10.

        Returns:
            (bool): True if the number of BatchNorm layers in the model is less than the threshold, False otherwise.
        """
        bn = tuple(v for k, v in nn.__dict__.items() if "Norm" in k)  # normalization layers, i.e. BatchNorm2d()
        return sum(isinstance(v, bn) for v in self.modules()) < thresh  # True if < 'thresh' BatchNorm layers in model

    def info(self, detailed=False, verbose=True, imgsz=640):
        """
        Prints model information.

        Args:
            detailed (bool): if True, prints out detailed information about the model. Defaults to False
            verbose (bool): if True, prints out the model information. Defaults to False
            imgsz (int): the size of the image that the model will be trained on. Defaults to 640
        """
        return model_info(self, detailed=detailed, verbose=verbose, imgsz=imgsz)

    def _apply(self, fn):
        """
        Applies a function to all the tensors in the model that are not parameters or registered buffers.

        Args:
            fn (function): the function to apply to the model

        Returns:
            (BaseModel): An updated BaseModel object.
        """
        self = super()._apply(fn)
        m = self.model[-1]  # Detect()
        if isinstance(m, Detect):  # includes all Detect subclasses like Segment, Pose, OBB, WorldDetect
            m.stride = fn(m.stride)
            m.anchors = fn(m.anchors)
            m.strides = fn(m.strides)
        return self

    def load(self, weights, verbose=True):
        """
        Load the weights into the model.

        Args:
            weights (dict | torch.nn.Module): The pre-trained weights to be loaded.
            verbose (bool, optional): Whether to log the transfer progress. Defaults to True.
        """
        model = weights["model"] if isinstance(weights, dict) else weights  # torchvision models are not dicts
        csd = model.float().state_dict()  # checkpoint state_dict as FP32
        csd = intersect_dicts(csd, self.state_dict())  # intersect
        self.load_state_dict(csd, strict=False)  # load
        if verbose:
            LOGGER.info(f"Transferred {len(csd)}/{len(self.model.state_dict())} items from pretrained weights")

    def loss(self, batch, preds=None):
        """
        Compute loss.

        Args:
            batch (dict): Batch to compute loss on
            preds (torch.Tensor | List[torch.Tensor]): Predictions.
        """
        if not hasattr(self, "criterion"):
            self.criterion = self.init_criterion()

        preds = self.forward(batch["img"]) if preds is None else preds
        return self.criterion(preds, batch)

    def init_criterion(self):
        """Initialize the loss criterion for the BaseModel."""
        raise NotImplementedError("compute_loss() needs to be implemented by task heads")


class DetectionModel(BaseModel):
    """YOLOv8 detection model."""

    def __init__(self, cfg="yolov8n.yaml", ch=3, nc=None, verbose=True):  # model, input channels, number of classes
        """Initialize the YOLOv8 detection model with the given config and parameters."""
        super().__init__()
        self.yaml = cfg if isinstance(cfg, dict) else yaml_model_load(cfg)  # cfg dict

        # Define model
        ch = self.yaml["ch"] = self.yaml.get("ch", ch)  # input channels
        if nc and nc != self.yaml["nc"]:
            LOGGER.info(f"Overriding model.yaml nc={self.yaml['nc']} with nc={nc}")
            self.yaml["nc"] = nc  # override YAML value
        self.model, self.save = parse_model(deepcopy(self.yaml), ch=ch, verbose=verbose)  # model, savelist
        self.names = {i: f"{i}" for i in range(self.yaml["nc"])}  # default names dict
        self.inplace = self.yaml.get("inplace", True)

        # Build strides
        m = self.model[-1]  # Detect()
        if isinstance(m, Detect):  # includes all Detect subclasses like Segment, Pose, OBB, WorldDetect
            s = 256  # 2x min stride
            m.inplace = self.inplace
            forward = lambda x: self.forward(x)[0] if isinstance(m, (Segment, Pose, OBB)) else self.forward(x)
            m.stride = torch.tensor([s / x.shape[-2] for x in forward(torch.zeros(1, ch, s, s))])  # forward
            self.stride = m.stride
            m.bias_init()  # only run once
        else:
            self.stride = torch.Tensor([32])  # default stride for i.e. RTDETR

        # Init weights, biases
        initialize_weights(self)
        if verbose:
            self.info()
            LOGGER.info("")

    def _predict_augment(self, x):
        """Perform augmentations on input image x and return augmented inference and train outputs."""
        img_size = x.shape[-2:]  # height, width
        s = [1, 0.83, 0.67]  # scales
        f = [None, 3, None]  # flips (2-ud, 3-lr)
        y = []  # outputs
        for si, fi in zip(s, f):
            xi = scale_img(x.flip(fi) if fi else x, si, gs=int(self.stride.max()))
            yi = super().predict(xi)[0]  # forward
            yi = self._descale_pred(yi, fi, si, img_size)
            y.append(yi)
        y = self._clip_augmented(y)  # clip augmented tails
        return torch.cat(y, -1), None  # augmented inference, train

    @staticmethod
    def _descale_pred(p, flips, scale, img_size, dim=1):
        """De-scale predictions following augmented inference (inverse operation)."""
        p[:, :4] /= scale  # de-scale
        x, y, wh, cls = p.split((1, 1, 2, p.shape[dim] - 4), dim)
        if flips == 2:
            y = img_size[0] - y  # de-flip ud
        elif flips == 3:
            x = img_size[1] - x  # de-flip lr
        return torch.cat((x, y, wh, cls), dim)

    def _clip_augmented(self, y):
        """Clip YOLO augmented inference tails."""
        nl = self.model[-1].nl  # number of detection layers (P3-P5)
        g = sum(4**x for x in range(nl))  # grid points
        e = 1  # exclude layer count
        i = (y[0].shape[-1] // g) * sum(4**x for x in range(e))  # indices
        y[0] = y[0][..., :-i]  # large
        i = (y[-1].shape[-1] // g) * sum(4 ** (nl - 1 - x) for x in range(e))  # indices
        y[-1] = y[-1][..., i:]  # small
        return y

    def init_criterion(self):
        """Initialize the loss criterion for the DetectionModel."""
        return v8DetectionLoss(self)


class OBBModel(DetectionModel):
    """YOLOv8 Oriented Bounding Box (OBB) model."""

    def __init__(self, cfg="yolov8n-obb.yaml", ch=3, nc=None, verbose=True):
        """Initialize YOLOv8 OBB model with given config and parameters."""
        super().__init__(cfg=cfg, ch=ch, nc=nc, verbose=verbose)

    def init_criterion(self):
        """Initialize the loss criterion for the model."""
        return v8OBBLoss(self)


class SegmentationModel(DetectionModel):
    """YOLOv8 segmentation model."""

    def __init__(self, cfg="yolov8n-seg.yaml", ch=3, nc=None, verbose=True):
        """Initialize YOLOv8 segmentation model with given config and parameters."""
        super().__init__(cfg=cfg, ch=ch, nc=nc, verbose=verbose)

    def init_criterion(self):
        """Initialize the loss criterion for the SegmentationModel."""
        return v8SegmentationLoss(self)


class PoseModel(DetectionModel):
    """YOLOv8 pose model."""

    def __init__(self, cfg="yolov8n-pose.yaml", ch=3, nc=None, data_kpt_shape=(None, None), verbose=True):
        """Initialize YOLOv8 Pose model."""
        if not isinstance(cfg, dict):
            cfg = yaml_model_load(cfg)  # load model YAML
        if any(data_kpt_shape) and list(data_kpt_shape) != list(cfg["kpt_shape"]):
            LOGGER.info(f"Overriding model.yaml kpt_shape={cfg['kpt_shape']} with kpt_shape={data_kpt_shape}")
            cfg["kpt_shape"] = data_kpt_shape
        super().__init__(cfg=cfg, ch=ch, nc=nc, verbose=verbose)

    def init_criterion(self):
        """Initialize the loss criterion for the PoseModel."""
        return v8PoseLoss(self)


class ClassificationModel(BaseModel):
    """YOLOv8 classification model."""

    def __init__(self, cfg="yolov8n-cls.yaml", ch=3, nc=None, verbose=True):
        """Init ClassificationModel with YAML, channels, number of classes, verbose flag."""
        super().__init__()
        self._from_yaml(cfg, ch, nc, verbose)

    def _from_yaml(self, cfg, ch, nc, verbose):
        """Set YOLOv8 model configurations and define the model architecture."""
        self.yaml = cfg if isinstance(cfg, dict) else yaml_model_load(cfg)  # cfg dict

        # Define model
        ch = self.yaml["ch"] = self.yaml.get("ch", ch)  # input channels
        if nc and nc != self.yaml["nc"]:
            LOGGER.info(f"Overriding model.yaml nc={self.yaml['nc']} with nc={nc}")
            self.yaml["nc"] = nc  # override YAML value
        elif not nc and not self.yaml.get("nc", None):
            raise ValueError("nc not specified. Must specify nc in model.yaml or function arguments.")
        self.model, self.save = parse_model(deepcopy(self.yaml), ch=ch, verbose=verbose)  # model, savelist
        self.stride = torch.Tensor([1])  # no stride constraints
        self.names = {i: f"{i}" for i in range(self.yaml["nc"])}  # default names dict
        self.info()

    @staticmethod
    def reshape_outputs(model, nc):
        """Update a TorchVision classification model to class count 'n' if required."""
        name, m = list((model.model if hasattr(model, "model") else model).named_children())[-1]  # last module
        if isinstance(m, Classify):  # YOLO Classify() head
            if m.linear.out_features != nc:
                m.linear = nn.Linear(m.linear.in_features, nc)
        elif isinstance(m, nn.Linear):  # ResNet, EfficientNet
            if m.out_features != nc:
                setattr(model, name, nn.Linear(m.in_features, nc))
        elif isinstance(m, nn.Sequential):
            types = [type(x) for x in m]
            if nn.Linear in types:
                i = types.index(nn.Linear)  # nn.Linear index
                if m[i].out_features != nc:
                    m[i] = nn.Linear(m[i].in_features, nc)
            elif nn.Conv2d in types:
                i = types.index(nn.Conv2d)  # nn.Conv2d index
                if m[i].out_channels != nc:
                    m[i] = nn.Conv2d(m[i].in_channels, nc, m[i].kernel_size, m[i].stride, bias=m[i].bias is not None)

    def init_criterion(self):
        """Initialize the loss criterion for the ClassificationModel."""
        return v8ClassificationLoss()


class RTDETRDetectionModel(DetectionModel):
    """
    RTDETR (Real-time DEtection and Tracking using Transformers) Detection Model class.

    This class is responsible for constructing the RTDETR architecture, defining loss functions, and facilitating both
    the training and inference processes. RTDETR is an object detection and tracking model that extends from the
    DetectionModel base class.

    Attributes:
        cfg (str): The configuration file path or preset string. Default is 'rtdetr-l.yaml'.
        ch (int): Number of input channels. Default is 3 (RGB).
        nc (int, optional): Number of classes for object detection. Default is None.
        verbose (bool): Specifies if summary statistics are shown during initialization. Default is True.

    Methods:
        init_criterion: Initializes the criterion used for loss calculation.
        loss: Computes and returns the loss during training.
        predict: Performs a forward pass through the network and returns the output.
    """

    def __init__(self, cfg="rtdetr-l.yaml", ch=3, nc=None, verbose=True):
        """
        Initialize the RTDETRDetectionModel.

        Args:
            cfg (str): Configuration file name or path.
            ch (int): Number of input channels.
            nc (int, optional): Number of classes. Defaults to None.
            verbose (bool, optional): Print additional information during initialization. Defaults to True.
        """
        super().__init__(cfg=cfg, ch=ch, nc=nc, verbose=verbose)

    def init_criterion(self):
        """Initialize the loss criterion for the RTDETRDetectionModel."""
        from ultralytics.models.utils.loss import RTDETRDetectionLoss

        return RTDETRDetectionLoss(nc=self.nc, use_vfl=True)

    def loss(self, batch, preds=None):
        """
        Compute the loss for the given batch of data.

        Args:
            batch (dict): Dictionary containing image and label data.
            preds (torch.Tensor, optional): Precomputed model predictions. Defaults to None.

        Returns:
            (tuple): A tuple containing the total loss and main three losses in a tensor.
        """
        if not hasattr(self, "criterion"):
            self.criterion = self.init_criterion()

        img = batch["img"]
        # NOTE: preprocess gt_bbox and gt_labels to list.
        bs = len(img)
        batch_idx = batch["batch_idx"]
        gt_groups = [(batch_idx == i).sum().item() for i in range(bs)]
        targets = {
            "cls": batch["cls"].to(img.device, dtype=torch.long).view(-1),
            "bboxes": batch["bboxes"].to(device=img.device),
            "batch_idx": batch_idx.to(img.device, dtype=torch.long).view(-1),
            "gt_groups": gt_groups,
        }

        preds = self.predict(img, batch=targets) if preds is None else preds
        dec_bboxes, dec_scores, enc_bboxes, enc_scores, dn_meta = preds if self.training else preds[1]
        if dn_meta is None:
            dn_bboxes, dn_scores = None, None
        else:
            dn_bboxes, dec_bboxes = torch.split(dec_bboxes, dn_meta["dn_num_split"], dim=2)
            dn_scores, dec_scores = torch.split(dec_scores, dn_meta["dn_num_split"], dim=2)

        dec_bboxes = torch.cat([enc_bboxes.unsqueeze(0), dec_bboxes])  # (7, bs, 300, 4)
        dec_scores = torch.cat([enc_scores.unsqueeze(0), dec_scores])

        loss = self.criterion(
            (dec_bboxes, dec_scores), targets, dn_bboxes=dn_bboxes, dn_scores=dn_scores, dn_meta=dn_meta
        )
        # NOTE: There are like 12 losses in RTDETR, backward with all losses but only show the main three losses.
        return sum(loss.values()), torch.as_tensor(
            [loss[k].detach() for k in ["loss_giou", "loss_class", "loss_bbox"]], device=img.device
        )

    def predict(self, x, profile=False, visualize=False, batch=None, augment=False, embed=None):
        """
        Perform a forward pass through the model.

        Args:
            x (torch.Tensor): The input tensor.
            profile (bool, optional): If True, profile the computation time for each layer. Defaults to False.
            visualize (bool, optional): If True, save feature maps for visualization. Defaults to False.
            batch (dict, optional): Ground truth data for evaluation. Defaults to None.
            augment (bool, optional): If True, perform data augmentation during inference. Defaults to False.
            embed (list, optional): A list of feature vectors/embeddings to return.

        Returns:
            (torch.Tensor): Model's output tensor.
        """
        y, dt, embeddings = [], [], []  # outputs
        for m in self.model[:-1]:  # except the head part
            if m.f != -1:  # if not from previous layer
                x = y[m.f] if isinstance(m.f, int) else [x if j == -1 else y[j] for j in m.f]  # from earlier layers
            if profile:
                self._profile_one_layer(m, x, dt)
            x = m(x)  # run
            y.append(x if m.i in self.save else None)  # save output
            if visualize:
                feature_visualization(x, m.type, m.i, save_dir=visualize)
            if embed and m.i in embed:
                embeddings.append(nn.functional.adaptive_avg_pool2d(x, (1, 1)).squeeze(-1).squeeze(-1))  # flatten
                if m.i == max(embed):
                    return torch.unbind(torch.cat(embeddings, 1), dim=0)
        head = self.model[-1]
        x = head([y[j] for j in head.f], batch)  # head inference
        return x


class WorldModel(DetectionModel):
    """YOLOv8 World Model."""

    def __init__(self, cfg="yolov8s-world.yaml", ch=3, nc=None, verbose=True):
        """Initialize YOLOv8 world model with given config and parameters."""
        self.txt_feats = torch.randn(1, nc or 80, 512)  # features placeholder
        self.clip_model = None  # CLIP model placeholder
        super().__init__(cfg=cfg, ch=ch, nc=nc, verbose=verbose)

    def set_classes(self, text, batch=80, cache_clip_model=True):
        """Set classes in advance so that model could do offline-inference without clip model."""
        try:
            import clip
        except ImportError:
            check_requirements("git+https://github.com/ultralytics/CLIP.git")
            import clip

        if (
            not getattr(self, "clip_model", None) and cache_clip_model
        ):  # for backwards compatibility of models lacking clip_model attribute
            self.clip_model = clip.load("ViT-B/32")[0]
        model = self.clip_model if cache_clip_model else clip.load("ViT-B/32")[0]
        device = next(model.parameters()).device
        text_token = clip.tokenize(text).to(device)
        txt_feats = [model.encode_text(token).detach() for token in text_token.split(batch)]
        txt_feats = txt_feats[0] if len(txt_feats) == 1 else torch.cat(txt_feats, dim=0)
        txt_feats = txt_feats / txt_feats.norm(p=2, dim=-1, keepdim=True)
        self.txt_feats = txt_feats.reshape(-1, len(text), txt_feats.shape[-1])
        self.model[-1].nc = len(text)

    def predict(self, x, profile=False, visualize=False, txt_feats=None, augment=False, embed=None):
        """
        Perform a forward pass through the model.

        Args:
            x (torch.Tensor): The input tensor.
            profile (bool, optional): If True, profile the computation time for each layer. Defaults to False.
            visualize (bool, optional): If True, save feature maps for visualization. Defaults to False.
            txt_feats (torch.Tensor): The text features, use it if it's given. Defaults to None.
            augment (bool, optional): If True, perform data augmentation during inference. Defaults to False.
            embed (list, optional): A list of feature vectors/embeddings to return.

        Returns:
            (torch.Tensor): Model's output tensor.
        """
        txt_feats = (self.txt_feats if txt_feats is None else txt_feats).to(device=x.device, dtype=x.dtype)
        if len(txt_feats) != len(x):
            txt_feats = txt_feats.repeat(len(x), 1, 1)
        ori_txt_feats = txt_feats.clone()
        y, dt, embeddings = [], [], []  # outputs
        for m in self.model:  # except the head part
            if m.f != -1:  # if not from previous layer
                x = y[m.f] if isinstance(m.f, int) else [x if j == -1 else y[j] for j in m.f]  # from earlier layers
            if profile:
                self._profile_one_layer(m, x, dt)
            if isinstance(m, C2fAttn):
                x = m(x, txt_feats)
            elif isinstance(m, WorldDetect):
                x = m(x, ori_txt_feats)
            elif isinstance(m, ImagePoolingAttn):
                txt_feats = m(x, txt_feats)
            else:
                x = m(x)  # run

            y.append(x if m.i in self.save else None)  # save output
            if visualize:
                feature_visualization(x, m.type, m.i, save_dir=visualize)
            if embed and m.i in embed:
                embeddings.append(nn.functional.adaptive_avg_pool2d(x, (1, 1)).squeeze(-1).squeeze(-1))  # flatten
                if m.i == max(embed):
                    return torch.unbind(torch.cat(embeddings, 1), dim=0)
        return x

    def loss(self, batch, preds=None):
        """
        Compute loss.

        Args:
            batch (dict): Batch to compute loss on.
            preds (torch.Tensor | List[torch.Tensor]): Predictions.
        """
        if not hasattr(self, "criterion"):
            self.criterion = self.init_criterion()

        if preds is None:
            preds = self.forward(batch["img"], txt_feats=batch["txt_feats"])
        return self.criterion(preds, batch)


class Ensemble(nn.ModuleList):
    """Ensemble of models."""

    def __init__(self):
        """Initialize an ensemble of models."""
        super().__init__()

    def forward(self, x, augment=False, profile=False, visualize=False):
        """Function generates the YOLO network's final layer."""
        y = [module(x, augment, profile, visualize)[0] for module in self]
        # y = torch.stack(y).max(0)[0]  # max ensemble
        # y = torch.stack(y).mean(0)  # mean ensemble
        y = torch.cat(y, 2)  # nms ensemble, y shape(B, HW, C)
        return y, None  # inference, train output


# Functions ------------------------------------------------------------------------------------------------------------


@contextlib.contextmanager
def temporary_modules(modules=None):
    """
    Context manager for temporarily adding or modifying modules in Python's module cache (`sys.modules`).

    This function can be used to change the module paths during runtime. It's useful when refactoring code,
    where you've moved a module from one location to another, but you still want to support the old import
    paths for backwards compatibility.

    Args:
        modules (dict, optional): A dictionary mapping old module paths to new module paths.

    Example:
        ```python
        with temporary_modules({'old.module.path': 'new.module.path'}):
            import old.module.path  # this will now import new.module.path
        ```

    Note:
        The changes are only in effect inside the context manager and are undone once the context manager exits.
        Be aware that directly manipulating `sys.modules` can lead to unpredictable results, especially in larger
        applications or libraries. Use this function with caution.
    """
    if not modules:
        modules = {}

    import importlib
    import sys

    try:
        # Set modules in sys.modules under their old name
        for old, new in modules.items():
            sys.modules[old] = importlib.import_module(new)

        yield
    finally:
        # Remove the temporary module paths
        for old in modules:
            if old in sys.modules:
                del sys.modules[old]


def torch_safe_load(weight):
    """
    This function attempts to load a PyTorch model with the torch.load() function. If a ModuleNotFoundError is raised,
    it catches the error, logs a warning message, and attempts to install the missing module via the
    check_requirements() function. After installation, the function again attempts to load the model using torch.load().

    Args:
        weight (str): The file path of the PyTorch model.

    Returns:
        (dict): The loaded PyTorch model.
    """
    from ultralytics.utils.downloads import attempt_download_asset

    check_suffix(file=weight, suffix=".pt")
    file = attempt_download_asset(weight)  # search online if missing locally
    try:
        with temporary_modules(
            {
                "ultralytics.yolo.utils": "ultralytics.utils",
                "ultralytics.yolo.v8": "ultralytics.models.yolo",
                "ultralytics.yolo.data": "ultralytics.data",
            }
        ):  # for legacy 8.0 Classify and Pose models
            ckpt = torch.load(file, map_location="cpu")

    except ModuleNotFoundError as e:  # e.name is missing module name
        if e.name == "models":
            raise TypeError(
                emojis(
                    f"ERROR ❌️ {weight} appears to be an Ultralytics YOLOv5 model originally trained "
                    f"with https://github.com/ultralytics/yolov5.\nThis model is NOT forwards compatible with "
                    f"YOLOv8 at https://github.com/ultralytics/ultralytics."
                    f"\nRecommend fixes are to train a new model using the latest 'ultralytics' package or to "
                    f"run a command with an official YOLOv8 model, i.e. 'yolo predict model=yolov8n.pt'"
                )
            ) from e
        LOGGER.warning(
            f"WARNING ⚠️ {weight} appears to require '{e.name}', which is not in ultralytics requirements."
            f"\nAutoInstall will run now for '{e.name}' but this feature will be removed in the future."
            f"\nRecommend fixes are to train a new model using the latest 'ultralytics' package or to "
            f"run a command with an official YOLOv8 model, i.e. 'yolo predict model=yolov8n.pt'"
        )
        check_requirements(e.name)  # install missing module
        ckpt = torch.load(file, map_location="cpu")

    if not isinstance(ckpt, dict):
        # File is likely a YOLO instance saved with i.e. torch.save(model, "saved_model.pt")
        LOGGER.warning(
            f"WARNING ⚠️ The file '{weight}' appears to be improperly saved or formatted. "
            f"For optimal results, use model.save('filename.pt') to correctly save YOLO models."
        )
        ckpt = {"model": ckpt.model}

    return ckpt, file  # load


def attempt_load_weights(weights, device=None, inplace=True, fuse=False):
    """Loads an ensemble of models weights=[a,b,c] or a single model weights=[a] or weights=a."""

    ensemble = Ensemble()
    for w in weights if isinstance(weights, list) else [weights]:
        ckpt, w = torch_safe_load(w)  # load ckpt
        args = {**DEFAULT_CFG_DICT, **ckpt["train_args"]} if "train_args" in ckpt else None  # combined args
        model = (ckpt.get("ema") or ckpt["model"]).to(device).float()  # FP32 model

        # Model compatibility updates
        model.args = args  # attach args to model
        model.pt_path = w  # attach *.pt file path to model
        model.task = guess_model_task(model)
        if not hasattr(model, "stride"):
            model.stride = torch.tensor([32.0])

        # Append
        ensemble.append(model.fuse().eval() if fuse and hasattr(model, "fuse") else model.eval())  # model in eval mode

    # Module updates
    for m in ensemble.modules():
        if hasattr(m, "inplace"):
            m.inplace = inplace
        elif isinstance(m, nn.Upsample) and not hasattr(m, "recompute_scale_factor"):
            m.recompute_scale_factor = None  # torch 1.11.0 compatibility

    # Return model
    if len(ensemble) == 1:
        return ensemble[-1]

    # Return ensemble
    LOGGER.info(f"Ensemble created with {weights}\n")
    for k in "names", "nc", "yaml":
        setattr(ensemble, k, getattr(ensemble[0], k))
    ensemble.stride = ensemble[int(torch.argmax(torch.tensor([m.stride.max() for m in ensemble])))].stride
    assert all(ensemble[0].nc == m.nc for m in ensemble), f"Models differ in class counts {[m.nc for m in ensemble]}"
    return ensemble


def attempt_load_one_weight(weight, device=None, inplace=True, fuse=False):
    """Loads a single model weights."""
    ckpt, weight = torch_safe_load(weight)  # load ckpt
    args = {**DEFAULT_CFG_DICT, **(ckpt.get("train_args", {}))}  # combine model and default args, preferring model args
    model = (ckpt.get("ema") or ckpt["model"]).to(device).float()  # FP32 model

    # Model compatibility updates
    model.args = {k: v for k, v in args.items() if k in DEFAULT_CFG_KEYS}  # attach args to model
    model.pt_path = weight  # attach *.pt file path to model
    model.task = guess_model_task(model)
    if not hasattr(model, "stride"):
        model.stride = torch.tensor([32.0])

    model = model.fuse().eval() if fuse and hasattr(model, "fuse") else model.eval()  # model in eval mode

    # Module updates
    for m in model.modules():
        if hasattr(m, "inplace"):
            m.inplace = inplace
        elif isinstance(m, nn.Upsample) and not hasattr(m, "recompute_scale_factor"):
            m.recompute_scale_factor = None  # torch 1.11.0 compatibility

    # Return model and ckpt
    return model, ckpt


def parse_model(d, ch, verbose=True):  # model_dict, input_channels(3)
    """Parse a YOLO model.yaml dictionary into a PyTorch model."""
    import ast

    # Args
    max_channels = float("inf")
    nc, act, scales = (d.get(x) for x in ("nc", "activation", "scales"))
    depth, width, kpt_shape = (d.get(x, 1.0) for x in ("depth_multiple", "width_multiple", "kpt_shape"))
    if scales:
        scale = d.get("scale")
        if not scale:
            scale = tuple(scales.keys())[0]
            LOGGER.warning(f"WARNING ⚠️ no model scale passed. Assuming scale='{scale}'.")
        depth, width, max_channels = scales[scale]

    if act:
        Conv.default_act = eval(act)  # redefine default activation, i.e. Conv.default_act = nn.SiLU()
        if verbose:
            LOGGER.info(f"{colorstr('activation:')} {act}")  # print

    if verbose:
        LOGGER.info(f"\n{'':>3}{'from':>20}{'n':>3}{'params':>10}  {'module':<45}{'arguments':<30}")
    ch = [ch]
    layers, save, c2 = [], [], ch[-1]  # layers, savelist, ch out
    for i, (f, n, m, args) in enumerate(d["backbone"] + d["head"]):  # from, number, module, args
        m = getattr(torch.nn, m[3:]) if "nn." in m else globals()[m]  # get module
        for j, a in enumerate(args):
            if isinstance(a, str):
                with contextlib.suppress(ValueError):
                    args[j] = locals()[a] if a in locals() else ast.literal_eval(a)

        n = n_ = max(round(n * depth), 1) if n > 1 else n  # depth gain
        if m in {
            Classify,
            Conv,
            ConvTranspose,
            GhostConv,
            Bottleneck,
            GhostBottleneck,
            SPP,
            SPPF,
            DWConv,
            Focus,
            BottleneckCSP,
            C1,
            C2,
            C2f,
            C2f2,
            C3k2,
            C3k3,
            RepNCSPELAN4,
            ADown,
            SPPELAN,
            C2fAttn,
            C3,
            C3TR,
            C3Ghost,
            nn.ConvTranspose2d,
            DWConvTranspose2d,
            C3x,
            RepC3,
        }:
            c1, c2 = ch[f], args[0]
            if c2 != nc:  # if c2 not equal to number of classes (i.e. for Classify() output)
                c2 = make_divisible(min(c2, max_channels) * width, 8)
            if m is C2fAttn:
                args[1] = make_divisible(min(args[1], max_channels // 2) * width, 8)  # embed channels
                args[2] = int(
                    max(round(min(args[2], max_channels // 2 // 32)) * width, 1) if args[2] > 1 else args[2]
                )  # num heads

            args = [c1, c2, *args[1:]]
<<<<<<< HEAD
            if m in (BottleneckCSP, C1, C2, C2f, C2f2, C3k2, C3k3, C2fAttn, C3, C3TR, C3Ghost, C3x, RepC3):
=======
            if m in {BottleneckCSP, C1, C2, C2f, C2fAttn, C3, C3TR, C3Ghost, C3x, RepC3}:
>>>>>>> 01b34a48
                args.insert(2, n)  # number of repeats
                n = 1
        elif m is AIFI:
            args = [ch[f], *args]
        elif m in {HGStem, HGBlock}:
            c1, cm, c2 = ch[f], args[0], args[1]
            args = [c1, cm, c2, *args[2:]]
            if m is HGBlock:
                args.insert(4, n)  # number of repeats
                n = 1
        elif m is ResNetLayer:
            c2 = args[1] if args[3] else args[1] * 4
        elif m is nn.BatchNorm2d:
            args = [ch[f]]
        elif m is Concat:
            c2 = sum(ch[x] for x in f)
        elif m in {Detect, WorldDetect, Segment, Pose, OBB, ImagePoolingAttn}:
            args.append([ch[x] for x in f])
            if m is Segment:
                args[2] = make_divisible(min(args[2], max_channels) * width, 8)
        elif m is RTDETRDecoder:  # special case, channels arg must be passed in index 1
            args.insert(1, [ch[x] for x in f])
        elif m is CBLinear:
            c2 = args[0]
            c1 = ch[f]
            args = [c1, c2, *args[1:]]
        elif m is CBFuse:
            c2 = ch[f[-1]]
        else:
            c2 = ch[f]

        m_ = nn.Sequential(*(m(*args) for _ in range(n))) if n > 1 else m(*args)  # module
        t = str(m)[8:-2].replace("__main__.", "")  # module type
        m.np = sum(x.numel() for x in m_.parameters())  # number params
        m_.i, m_.f, m_.type = i, f, t  # attach index, 'from' index, type
        if verbose:
            LOGGER.info(f"{i:>3}{str(f):>20}{n_:>3}{m.np:10.0f}  {t:<45}{str(args):<30}")  # print
        save.extend(x % i for x in ([f] if isinstance(f, int) else f) if x != -1)  # append to savelist
        layers.append(m_)
        if i == 0:
            ch = []
        ch.append(c2)
    return nn.Sequential(*layers), sorted(save)


def yaml_model_load(path):
    """Load a YOLOv8 model from a YAML file."""
    import re

    path = Path(path)
    if path.stem in (f"yolov{d}{x}6" for x in "nsmlx" for d in (5, 8)):
        new_stem = re.sub(r"(\d+)([nslmx])6(.+)?$", r"\1\2-p6\3", path.stem)
        LOGGER.warning(f"WARNING ⚠️ Ultralytics YOLO P6 models now use -p6 suffix. Renaming {path.stem} to {new_stem}.")
        path = path.with_name(new_stem + path.suffix)

    unified_path = re.sub(r"(\d+)([nslmx])(.+)?$", r"\1\3", str(path))  # i.e. yolov8x.yaml -> yolov8.yaml
    yaml_file = check_yaml(unified_path, hard=False) or check_yaml(path)
    d = yaml_load(yaml_file)  # model dict
    d["scale"] = guess_model_scale(path)
    d["yaml_file"] = str(path)
    return d


def guess_model_scale(model_path):
    """
    Takes a path to a YOLO model's YAML file as input and extracts the size character of the model's scale. The function
    uses regular expression matching to find the pattern of the model scale in the YAML file name, which is denoted by
    n, s, m, l, or x. The function returns the size character of the model scale as a string.

    Args:
        model_path (str | Path): The path to the YOLO model's YAML file.

    Returns:
        (str): The size character of the model's scale, which can be n, s, m, l, or x.
    """
    with contextlib.suppress(AttributeError):
        import re

        return re.search(r"yolov\d+([nslmx])", Path(model_path).stem).group(1)  # n, s, m, l, or x
    return ""


def guess_model_task(model):
    """
    Guess the task of a PyTorch model from its architecture or configuration.

    Args:
        model (nn.Module | dict): PyTorch model or model configuration in YAML format.

    Returns:
        (str): Task of the model ('detect', 'segment', 'classify', 'pose').

    Raises:
        SyntaxError: If the task of the model could not be determined.
    """

    def cfg2task(cfg):
        """Guess from YAML dictionary."""
        m = cfg["head"][-1][-2].lower()  # output module name
        if m in {"classify", "classifier", "cls", "fc"}:
            return "classify"
        if m == "detect":
            return "detect"
        if m == "segment":
            return "segment"
        if m == "pose":
            return "pose"
        if m == "obb":
            return "obb"

    # Guess from model cfg
    if isinstance(model, dict):
        with contextlib.suppress(Exception):
            return cfg2task(model)

    # Guess from PyTorch model
    if isinstance(model, nn.Module):  # PyTorch model
        for x in "model.args", "model.model.args", "model.model.model.args":
            with contextlib.suppress(Exception):
                return eval(x)["task"]
        for x in "model.yaml", "model.model.yaml", "model.model.model.yaml":
            with contextlib.suppress(Exception):
                return cfg2task(eval(x))

        for m in model.modules():
            if isinstance(m, Segment):
                return "segment"
            elif isinstance(m, Classify):
                return "classify"
            elif isinstance(m, Pose):
                return "pose"
            elif isinstance(m, OBB):
                return "obb"
            elif isinstance(m, (Detect, WorldDetect)):
                return "detect"

    # Guess from model filename
    if isinstance(model, (str, Path)):
        model = Path(model)
        if "-seg" in model.stem or "segment" in model.parts:
            return "segment"
        elif "-cls" in model.stem or "classify" in model.parts:
            return "classify"
        elif "-pose" in model.stem or "pose" in model.parts:
            return "pose"
        elif "-obb" in model.stem or "obb" in model.parts:
            return "obb"
        elif "detect" in model.parts:
            return "detect"

    # Unable to determine task from model
    LOGGER.warning(
        "WARNING ⚠️ Unable to automatically guess model task, assuming 'task=detect'. "
        "Explicitly define task for your model, i.e. 'task=detect', 'segment', 'classify','pose' or 'obb'."
    )
    return "detect"  # assume detect<|MERGE_RESOLUTION|>--- conflicted
+++ resolved
@@ -902,11 +902,7 @@
                 )  # num heads
 
             args = [c1, c2, *args[1:]]
-<<<<<<< HEAD
             if m in (BottleneckCSP, C1, C2, C2f, C2f2, C3k2, C3k3, C2fAttn, C3, C3TR, C3Ghost, C3x, RepC3):
-=======
-            if m in {BottleneckCSP, C1, C2, C2f, C2fAttn, C3, C3TR, C3Ghost, C3x, RepC3}:
->>>>>>> 01b34a48
                 args.insert(2, n)  # number of repeats
                 n = 1
         elif m is AIFI:
