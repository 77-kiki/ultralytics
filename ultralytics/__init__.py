# Ultralytics YOLO 🚀, AGPL-3.0 license

<<<<<<< HEAD
__version__ = "8.1.22"
=======
__version__ = "8.1.21"
>>>>>>> 946e18f7

from ultralytics.data.explorer.explorer import Explorer
from ultralytics.models import RTDETR, SAM, YOLO, YOLOWorld
from ultralytics.models.fastsam import FastSAM
from ultralytics.models.nas import NAS
from ultralytics.utils import ASSETS, SETTINGS as settings
from ultralytics.utils.checks import check_yolo as checks
from ultralytics.utils.downloads import download

__all__ = (
    "__version__",
    "ASSETS",
    "YOLO",
    "YOLOWorld",
    "NAS",
    "SAM",
    "FastSAM",
    "RTDETR",
    "checks",
    "download",
    "settings",
    "Explorer",
)<|MERGE_RESOLUTION|>--- conflicted
+++ resolved
@@ -1,10 +1,4 @@
 # Ultralytics YOLO 🚀, AGPL-3.0 license
-
-<<<<<<< HEAD
-__version__ = "8.1.22"
-=======
-__version__ = "8.1.21"
->>>>>>> 946e18f7
 
 from ultralytics.data.explorer.explorer import Explorer
 from ultralytics.models import RTDETR, SAM, YOLO, YOLOWorld
@@ -13,6 +7,7 @@
 from ultralytics.utils import ASSETS, SETTINGS as settings
 from ultralytics.utils.checks import check_yolo as checks
 from ultralytics.utils.downloads import download
+
 
 __all__ = (
     "__version__",
@@ -27,4 +22,5 @@
     "download",
     "settings",
     "Explorer",
-)+)
+__version__ = "8.1.22"